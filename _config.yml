--- conflicted
+++ resolved
@@ -6,13 +6,8 @@
 title: Leonids
 email:
 description: A simple and awesome blog theme powered by jekyll.
-<<<<<<< HEAD
 url: # the base hostname & protocol for your site
-
-=======
-url: https://renyuanz.github.io/leonids # the base hostname & protocol for your site
-keywords: ["Programming", "PHP", "Ruby"]
->>>>>>> 4ff8b01d
+keywords: ["blog", "jekyll"]
 
 #
 ###################################
@@ -70,11 +65,7 @@
   soundcloud: #username
   weibo: #username
   flickr: #username
-<<<<<<< HEAD
   500px: #username
   codepen: #username
   reddit: #username
-=======
-  codepen: #username
-  telegram: #username
->>>>>>> 4ff8b01d
+  telegram: #username